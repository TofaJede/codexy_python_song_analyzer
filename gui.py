--- conflicted
+++ resolved
@@ -38,7 +38,6 @@
         self.drop_label.file_dropped.connect(self.load_file)
 
         self.browse_btn = QtWidgets.QPushButton('Browse')
-<<<<<<< HEAD
         self.browse_btn.clicked.connect(self.open_file_dialog)
         self.browse_btn.setStyleSheet(f'background-color:{ACCENT}; color:#fff;')
 
@@ -48,11 +47,10 @@
         drop_layout.addWidget(self.drop_label)
         drop_layout.addWidget(self.browse_btn)
 
-=======
+
         self.browse_btn.clicked.connect(self.browse_file)
         self.browse_btn.setStyleSheet(f'background-color:{ACCENT}; color:#fff;')
 
->>>>>>> 31aa2d30
         self.waveform_plot = pg.PlotWidget()
         self.waveform_plot.setBackground('#111')
         self.waveform_plot.getPlotItem().hideAxis('bottom')
@@ -87,12 +85,9 @@
         self.reset_btn.setStyleSheet(f'background-color:{ACCENT}; color:#fff;')
 
         layout = QtWidgets.QGridLayout(self)
-<<<<<<< HEAD
         layout.addWidget(drop_container, 0, 0, 1, 2)
-=======
         layout.addWidget(self.drop_label, 0, 0)
         layout.addWidget(self.browse_btn, 0, 1)
->>>>>>> 31aa2d30
         layout.addWidget(self.waveform_plot, 1, 0, 1, 2)
         layout.addWidget(self.key_widget, 2, 0)
         layout.addWidget(self.note_list, 2, 1)
